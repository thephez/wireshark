--- conflicted
+++ resolved
@@ -12,11 +12,7 @@
 <!--
 Wireshark Info
 -->
-<<<<<<< HEAD
 <!ENTITY WiresharkCurrentVersion "1.6.6">
-=======
-<!ENTITY WiresharkCurrentVersion "1.7.1">
->>>>>>> 149f655c
 
 ]>
 
@@ -35,34 +31,11 @@
 
     <para>
 
-<<<<<<< HEAD
       The following vulnerabilities have been fixed.
-=======
-    The following bugs have been fixed:
-
       <itemizedlist>
 
-	<listitem><para>
-	  .
-	</para></listitem>
-
-      </itemizedlist>
-
-    </para>
-
-    </section>
-
-    <section id="NewFeatures"><title>New and Updated Features</title>
-    <para>
-      The following features are new (or have been significantly updated)
-      since version 1.6:
-
->>>>>>> 149f655c
-      <itemizedlist>
-
         <listitem>
           <para>
-<<<<<<< HEAD
             <ulink url="http://www.wireshark.org/security/wnpa-sec-2012-04.html">wnpa-sec-2012-04</ulink>
           </para>
           <para>
@@ -100,24 +73,14 @@
         <listitem>
           <para>
             <ulink url="http://www.wireshark.org/security/wnpa-sec-2012-06.html">wnpa-sec-2012-06</ulink>
-=======
-            Wireshark supports capturing from multiple interfaces at once.
->>>>>>> 149f655c
-          </para>
-          <para>
-<<<<<<< HEAD
+          </para>
+          <para>
             The pcap and pcap-ng file parsers could crash trying to read ERF data.
             <!-- Fixed in trunk: r41008 -->
             <!-- Fixed in trunk-1.6: r41578 -->
             <!-- Fixed in trunk-1.4: r????? -->
             (<ulink url="https://bugs.wireshark.org/bugzilla/show_bug.cgi?id=6809">Bug
             6809</ulink>)
-=======
-            Wireshark, TShark, and their associated utilities now save files
-	    using the pcap-ng file format by default. (Your copy of Wireshark
-	    might still use the pcap file format if pcap-ng is disabled in
-	    your preferences.)
->>>>>>> 149f655c
           </para>
           <para>Versions affected: 1.4.0 to 1.4.11, 1.6.0 to 1.6.5.</para>
           <!-- <para>
@@ -125,7 +88,6 @@
           </para> -->
         </listitem>
 
-<<<<<<< HEAD
       </itemizedlist>
 
     </para>
@@ -165,6 +127,12 @@
         </para></listitem>
 
         <listitem><para>
+          ZEP dissector: Timestamp not always displayed correctly. Fractional seconds never displayed.
+          (<ulink url="https://bugs.wireshark.org/bugzilla/show_bug.cgi?id=6703">Bug
+          6703</ulink>)
+        </para></listitem>
+
+        <listitem><para>
           GOOSE Messages don't use the length field to perform the dissection.
           (<ulink url="https://bugs.wireshark.org/bugzilla/show_bug.cgi?id=6734">Bug
           6734</ulink>)
@@ -183,6 +151,12 @@
         </para></listitem>
 
         <listitem><para>
+          non-IPP packets to or from port 631 are dissected as IPP.
+          (<ulink url="https://bugs.wireshark.org/bugzilla/show_bug.cgi?id=6765">Bug
+          6765</ulink>)
+        </para></listitem>
+
+        <listitem><para>
           lua proto registration fails for uppercase proto / g_ascii_strdown problem.
           (<ulink url="https://bugs.wireshark.org/bugzilla/show_bug.cgi?id=6766">Bug
           6766</ulink>)
@@ -207,60 +181,16 @@
         </para></listitem>
 
         <listitem><para>
+          Patch to fix DTLS decryption.
+          (<ulink url="https://bugs.wireshark.org/bugzilla/show_bug.cgi?id=6847">Bug
+          6847</ulink>)
+        </para></listitem>
+
+        <listitem><para>
 	  MySQL dissector assertion.
           (<ulink url="http://ask.wireshark.org/questions/8649">Ask
           8649</ulink>)
         </para></listitem>
-=======
-        <listitem>
-          <para>
-            Decryption key management for IEEE 802.11, IPsec, and ISAKMP
-	    is easier.
-          </para>
-        </listitem>
-
-        <listitem>
-          <para>
-            OID resolution is now supported on 64-bit Windows.
-          </para>
-        </listitem>
-
-        <listitem>
-          <para>
-            When saving packets, the default choice is now to save
-            only the displayed packets rather than all packets.
-          </para>
-        </listitem>
-
-        <listitem>
-          <para>
-            TCP fast retransmissions are now indicated as an expert info note,
-            rather than a warning, just as TCP retransmissions are.
-          </para>
-        </listitem>
-
-        <listitem>
-          <para>
-            TCP window updates are no longer colorized as "Bad TCP".
-          </para>
-        </listitem>
-
-        <listitem>
-          <para>
-	    TShark's command-line options have changed. The previously
-	    undocumented -P option is now -2 option for performing a two-pass
-	    analysis; the former -S option is now the -P option for printing
-	    packets even if writing to a file, and the -S option is now used to
-	    specify a different line separator between packets.
-          </para>
-        </listitem>
-
-        <listitem>
-          <para>
-            GeoIP IPv6 databases are now supported.
-          </para>
-        </listitem>
->>>>>>> 149f655c
 
 
      </itemizedlist>
@@ -280,11 +210,7 @@
     <section id="NewProtocols"><title>New Protocol Support</title>
     <para>
 
-<<<<<<< HEAD
 There are no new protocols in this release.
-=======
-<!-- Sorted, one per line -->
->>>>>>> 149f655c
 
     </para>
     </section>
@@ -300,7 +226,9 @@
 GTP,
 IAX2,
 IEEE 802.11,
+IPP,
 MySQL,
+NTP,
 PacketBB,
 PGM,
 SSL,
@@ -313,11 +241,7 @@
     <section id="NewCapture"><title>New and Updated Capture File Support</title>
     <para>
 
-<<<<<<< HEAD
-Tektronix K12
-=======
-<!-- Sorted, one per line -->
->>>>>>> 149f655c
+Endace ERF, Tektronix K12
 
     </para>
     </section>
@@ -393,7 +317,7 @@
     </para>
 
     <para>
-      The 64-bit Windows installer does not support Kerberos decryption.
+      The 64-bit Windows installer does not ship with libsmi.
       (<ulink url="http://wiki.wireshark.org/Development/Win64">Win64
       development page</ulink>)
     </para>
@@ -423,25 +347,10 @@
     </para>
 
     <para>
-<<<<<<< HEAD
       Wireshark and TShark will display incorrect delta times when displayed as
       a custom column.
       (<ulink url="http://bugs.wireshark.org/bugzilla/show_bug.cgi?id=4985">Bug
       4985</ulink>)
-=======
-      Wireshark and TShark will display incorrect delta times in some cases.
-      (<ulink url="http://bugs.wireshark.org/bugzilla/show_bug.cgi?id=5356">Bug
-      4985</ulink>
-      and
-      <ulink url="http://bugs.wireshark.org/bugzilla/show_bug.cgi?id=5356">bug
-      5580</ulink>)
-    </para>
-
-    <para>
-      Character echo pauses in Capture Filter field in Capture Options.
-      (<ulink url="http://bugs.wireshark.org/bugzilla/show_bug.cgi?id=5356">Bug
-      5356</ulink>)
->>>>>>> 149f655c
     </para>
 
   </section>
